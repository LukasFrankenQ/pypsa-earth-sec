--- conflicted
+++ resolved
@@ -31,15 +31,9 @@
 
 enable:
   retrieve_databundle: true  #  Recommended 'true', for the first run. Otherwise data might be missing.
-<<<<<<< HEAD
-  retrieve_cost_data: true  # true: retrieves cost data from technology data and saves in resources/costs.csv, false: uses cost data in data/costs.csv
-  download_osm_data: true  # If 'true', OpenStreetMap data will be downloaded for the above given countries
-  build_natura_raster: true  # If True, than an exclusion raster will be build
-=======
   retrieve_cost_data: false  # true: retrieves cost data from technology data and saves in resources/costs.csv, false: uses cost data in data/costs.csv
   download_osm_data: true  # If 'true', OpenStreetMap data will be downloaded for the above given countries
   build_natura_raster: false  # If True, than an exclusion raster will be build
->>>>>>> 13c2d73b
   build_cutout: true
   # If "build_cutout" : true, then environmental data is extracted according to `snapshots` date range and `countries`
   # requires cds API key https://cds.climate.copernicus.eu/api-how-to
@@ -72,11 +66,7 @@
     algorithm: kmeans
     feature: solar+onwind-time
     exclude_carriers: []
-<<<<<<< HEAD
   alternative_clustering: True  # "False" use Voronoi shapes, "True" use GADM shapes
-=======
-  alternative_clustering: true  # "False" use Voronoi shapes, "True" use GADM shapes
->>>>>>> 13c2d73b
   distribute_cluster: ['load'] # Distributes cluster nodes per country according to ['load'],['pop'] or ['gdp']
   out_logging: true  # When "True", logging is printed to console
   aggregation_strategies:
@@ -126,13 +116,8 @@
 
 electricity:
   voltages: [220., 300., 380.]
-<<<<<<< HEAD
   co2limit: 40.0e+6  # European default, 0.05 * 3.1e9*0.5, needs to be adjusted for Africa
   co2base: 40.0e+6  # European default, adjustment to Africa necessary
-=======
-  co2limit: 4.0e+100  # European default, 0.05 * 3.1e9*0.5, needs to be adjusted for Africa
-  co2base: 1.487e+100  # European default, adjustment to Africa necessary
->>>>>>> 13c2d73b
   agg_p_nom_limits: data/agg_p_nom_minmax.csv
   hvdc_as_lines: true # should HVDC lines be modeled as `Line` or as `Link` component?
 
