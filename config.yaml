
logging_level: INFO

results_dir: results/
summary_dir: results/
costs_dir: data/ #TODO change to the equivalent of technology data

run: MVP_test15


foresight: overnight 


scenario:
  simpl: # only relevant for PyPSA-Eur
    - ''
  clusters: # number of nodes in Europe, any integer between 37 (1 node per country-zone) and several hundred
    - 15
  planning_horizons: # investment years for myopic and perfect; or costs year for overnight
    - 2030


costs:
  lifetime: 25 #default lifetime
  # From a Lion Hirth paper, also reflects average of Noothout et al 2016
  discountrate: 0.07
  # [EUR/USD] ECB: https://www.ecb.europa.eu/stats/exchange/eurofxref/html/eurofxref-graph-usd.en.html # noqa: E501
  USD2013_to_EUR2013: 0.7532

  # Marginal and capital costs can be overwritten
  # capital_cost:
  #   onwind: 500
  marginal_cost:
    solar: 0.01
    onwind: 0.015
    offwind: 0.015
    hydro: 0.
    H2: 0.
    battery: 0.

  emission_prices: # only used with the option Ep (emission prices)
    co2: 0.

  lines:
    length_factor: 1.25 #to estimate offwind connection costs
solar_thermal:
  clearsky_model: simple
  orientation:
    slope: 45.
    azimuth: 180.
    


sector:
  district_heating:
    potential: 0.3 #maximum fraction of urban demand which can be supplied by district heating
     #increase of today's district heating demand to potential maximum district heating share
     #progress = 0 means today's district heating share, progress=-1 means maxumzm fraction of urban demand is supplied by district heating
    progress: 1
       #2020: 0.0
       #2030: 0.3
       #2040: 0.6
       #2050: 1.0
    district_heating_loss: 0.15

  reduce_space_heat_exogenously: true  # reduces space heat demand by a given factor (applied before losses in DH)
  # this can represent e.g. building renovation, building demolition, or if
  # the factor is negative: increasing floor area, increased thermal comfort, population growth
  reduce_space_heat_exogenously_factor: 0.29 # per unit reduction in space heat demand
  # the default factors are determined by the LTS scenario from http://tool.european-calculator.eu/app/buildings/building-types-area/?levers=1ddd4444421213bdbbbddd44444ffffff11f411111221111211l212221
    # 2020: 0.10  # this results in a space heat demand reduction of 10%
    # 2025: 0.09  # first heat demand increases compared to 2020 because of larger floor area per capita
    # 2030: 0.09
    # 2035: 0.11
    # 2040: 0.16
    # 2045: 0.21
    # 2050: 0.29
  retrofitting :  # co-optimises building renovation to reduce space heat demand
    retro_endogen: false  # co-optimise space heat savings
    cost_factor: 1.0   # weight costs for building renovation
    interest_rate: 0.04  # for investment in building components
    annualise_cost: true  # annualise the investment costs
    tax_weighting: false   # weight costs depending on taxes in countries
    construction_index: true   # weight costs depending on labour/material costs per country
  tes: true
  tes_tau: # 180 day time constant for centralised, 3 day for decentralised
    decentral: 3
    central: 180
  boilers: true
  oil_boilers: false
  chp: true
  micro_chp: false
  solar_thermal: true
  heat_pump_sink_T: 55 #Celsius, based on DTU / large area radiators; used un build_cop_profiles.py
  time_dep_hp_cop: true #time dependent heat pump coefficient of performance

  solar_cf_correction: 0.788457 # = >>>1/1.2683
  bev_plug_to_wheel_efficiency: 0.2 #kWh/km from EPA https://www.fueleconomy.gov/feg/ for Tesla Model S
  bev_charge_efficiency: 0.9 #BEV (dis-)charging efficiency
  transport_heating_deadband_upper: 20.
  transport_heating_deadband_lower: 15.
  ICE_lower_degree_factor: 0.375 #in per cent increase in fuel consumption per degree above deadband
  ICE_upper_degree_factor: 1.6
  EV_lower_degree_factor: 0.98
  EV_upper_degree_factor: 0.63
  bev_avail_max: 0.95
  bev_avail_mean: 0.8
  bev_dsm_restriction_value: 0.75 #Set to 0 for no restriction on BEV DSM
  bev_dsm_restriction_time: 7 #Time at which SOC of BEV has to be dsm_restriction_value
  v2g: true #allows feed-in to grid from EV battery
  bev_dsm: true #turns on EV battery
  bev_energy: 0.05 #average battery size in MWh
  bev_availability: 0.5 #How many cars do smart charging
  transport_fuel_cell_efficiency: 0.5
  transport_internal_combustion_efficiency: 0.3

  land_transport_fuel_cell_share:
    0.15 # 1 means all FCEVs
    # 2020: 0
    # 2030: 0.05
    # 2040: 0.1
    # 2050: 0.15
  land_transport_electric_share:
    0.75 # 1 means all EVs
    # 2020: 0
    # 2030: 0.25
    # 2040: 0.6
    # 2050: 0.85
  co2_network: true
  co2_sequestration_potential: 200 #MtCO2/a sequestration potential for Europe
  co2_sequestration_cost: 10 #EUR/tCO2 for sequestration of CO2
  hydrogen_underground_storage: true
  shipping_hydrogen_liquefaction: true
  shipping_average_efficiency: 0.4 #For conversion of fuel oil to propulsion in 2011
  shipping_hydrogen_share: 1.0
<<<<<<< HEAD
  gadm_level: 1
=======

>>>>>>> 41ef325e
  h2_cavern: True
  marginal_cost_storage: 0
  methanation: true
  helmeth: true
  SMR: true
  cc_fraction: 0.9
  conventional_generation: # generator : carrier
    OCGT: gas
    #Gen_Test: oil # Just for testing purposes

# snapshots are originally set in PyPSA-Africa/config.yaml but used again by PyPSA-Earth-Sec
snapshots:
  # arguments to pd.date_range
  start: "2013-01-01"
  end: "2014-01-01"
  closed: left # end is not inclusive

atlite:
  cutout: cutouts/africa-2013-era5.nc

solving:
  #tmpdir: "path/to/tmp"
  options:
    formulation: kirchhoff
    clip_p_max_pu: 1.e-2
    load_shedding: false
    noisy_costs: true
    skip_iterations: true
    track_iterations: false
    min_iterations: 4
    max_iterations: 6

  solver:
    name: gurobi
    threads: 4
    method: 2 # barrier
    crossover: 0
    BarConvTol: 1.e-6
    Seed: 123
    AggFill: 0
    PreDual: 0
    GURO_PAR_BARDENSETHRESH: 200
    #FeasibilityTol: 1.e-6

    #name: cplex
    #threads: 4
    #lpmethod: 4 # barrier
    #solutiontype: 2 # non basic solution, ie no crossover
    #barrier_convergetol: 1.e-5
    #feasopt_tolerance: 1.e-6
  mem: 30000 #memory in MB; 20 GB enough for 50+B+I+H2; 100 GB for 181+B+I+H2

plotting:
  map:
    boundaries: [-11, 30, 34, 71]
    color_geomap:
      ocean: white
      land: whitesmoke
  costs_max: 10
  costs_threshold: 0.2
  energy_max: 20000
  energy_min: -20000
  energy_threshold: 15
  vre_techs:
    - onwind
    - offwind-ac
    - offwind-dc
    - solar
    - ror
  renewable_storage_techs:
    - PHS
    - hydro
  conv_techs:
    - OCGT
    - CCGT
    - Nuclear
    - Coal
  storage_techs:
    - hydro+PHS
    - battery
    - H2
  load_carriers:
    - AC load
  AC_carriers:
    - AC line
    - AC transformer
  link_carriers:
    - DC line
    - Converter AC-DC
  heat_links:
    - heat pump
    - resistive heater
    - CHP heat
    - CHP electric
    - gas boiler
    - central heat pump
    - central resistive heater
    - central CHP heat
    - central CHP electric
    - central gas boiler
  heat_generators:
    - gas boiler
    - central gas boiler
    - solar thermal collector
    - central solar thermal collector
  tech_colors:
    SMR CC: "darkblue"
    gas for industry CC: "brown"
    process emissions CC: "gray"
    CO2 pipeline: "gray"
    onwind: "dodgerblue"
    onshore wind: "#235ebc"
    offwind: "#6895dd"
    offshore wind: "#6895dd"
    offwind-ac: "c"
    offshore wind (AC): "#6895dd"
    offwind-dc: "#74c6f2"
    offshore wind (DC): "#74c6f2"
    wave: '#004444'
    hydro: '#3B5323'
    hydro reservoir: '#3B5323'
    ror: '#78AB46'
    run of river: '#78AB46'
    hydroelectricity: 'blue'
    solar: "orange"
    solar PV: "#f9d002"
    solar thermal: coral
    solar rooftop: '#ffef60'
    OCGT: wheat
    OCGT marginal: sandybrown
    OCGT-heat: '#ee8340'
    gas boiler: '#ee8340'
    gas boilers: '#ee8340'
    gas boiler marginal: '#ee8340'
    gas-to-power/heat: 'brown'
    gas: brown
    natural gas: brown
    SMR: '#4F4F2F'
    oil: '#B5A642'
    oil boiler: '#B5A677'
    lines: k
    transmission lines: k
    H2: m
    H2 liquefaction: m
    hydrogen storage: m
    battery: slategray
    battery storage: slategray
    home battery: '#614700'
    home battery storage: '#614700'
    Nuclear: r
    Nuclear marginal: r
    nuclear: r
    uranium: r
    Coal: k
    coal: k
    Coal marginal: k
    Lignite: grey
    lignite: grey
    Lignite marginal: grey
    CCGT: '#ee8340'
    CCGT marginal: '#ee8340'
    heat pumps: '#76EE00'
    heat pump: '#76EE00'
    air heat pump: '#76EE00'
    ground heat pump: '#40AA00'
    power-to-heat: 'red'
    resistive heater: pink
    Sabatier: '#FF1493'
    methanation: '#FF1493'
    power-to-gas: 'purple'
    power-to-liquid: 'darkgreen'
    helmeth: '#7D0552'
    DAC: 'deeppink'
    co2 stored: '#123456'
    CO2 sequestration: '#123456'
    CC: k
    co2: '#123456'
    co2 vent: '#654321'
    agriculture heat: '#D07A7A'
    agriculture machinery oil: '#1e1e1e'
    agriculture machinery oil emissions: '#111111'
    agriculture electricity: '#222222'
    solid biomass for industry co2 from atmosphere: '#654321'
    solid biomass for industry co2 to stored: '#654321'
    gas for industry co2 to atmosphere: '#654321'
    gas for industry co2 to stored: '#654321'
    Fischer-Tropsch: '#44DD33'
    kerosene for aviation: '#44BB11'
    naphtha for industry: '#44FF55'
    land transport oil: '#44DD33'
    water tanks: '#BBBBBB'
    hot water storage: '#BBBBBB'
    hot water charging: '#BBBBBB'
    hot water discharging: '#999999'
    CO2 pipeline: '#999999'
    CHP: r
    CHP heat: r
    CHP electric: r
    PHS: g
    Ambient: k
    Electric load: b
    Heat load: r
    heat: darkred
    rural heat: '#880000'
    central heat: '#b22222'
    decentral heat: '#800000'
    low-temperature heat for industry: '#991111'
    process heat: '#FF3333'
    heat demand: darkred
    electric demand: k
    Li ion: grey
    district heating: '#CC4E5C'
    retrofitting: purple
    building retrofitting: purple
    BEV charger: grey
    V2G: grey
    land transport EV: grey
    electricity: k
    gas for industry: '#333333'
    solid biomass for industry: '#555555'
    industry electricity: '#222222'
    industry new electricity: '#222222'
    process emissions to stored: '#444444'
    process emissions to atmosphere: '#888888'
    process emissions: '#222222'
    oil emissions: '#666666'
    industry oil emissions: '#666666'
    land transport oil emissions: '#666666'
    land transport fuel cell: '#AAAAAA'
    biogas: '#800000'
    solid biomass: '#DAA520'
    today: '#D2691E'
    shipping: '#6495ED'
    shipping oil: "#6495ED"
    shipping oil emissions: "#6495ED"
    electricity distribution grid: 'y'
    solid biomass transport: green
    H2 for industry: "#222222"
    H2 for shipping: "#6495ED"
<|MERGE_RESOLUTION|>--- conflicted
+++ resolved
@@ -1,379 +1,377 @@
-
-logging_level: INFO
-
-results_dir: results/
-summary_dir: results/
-costs_dir: data/ #TODO change to the equivalent of technology data
-
-run: MVP_test15
-
-
-foresight: overnight 
-
-
-scenario:
-  simpl: # only relevant for PyPSA-Eur
-    - ''
-  clusters: # number of nodes in Europe, any integer between 37 (1 node per country-zone) and several hundred
-    - 15
-  planning_horizons: # investment years for myopic and perfect; or costs year for overnight
-    - 2030
-
-
-costs:
-  lifetime: 25 #default lifetime
-  # From a Lion Hirth paper, also reflects average of Noothout et al 2016
-  discountrate: 0.07
-  # [EUR/USD] ECB: https://www.ecb.europa.eu/stats/exchange/eurofxref/html/eurofxref-graph-usd.en.html # noqa: E501
-  USD2013_to_EUR2013: 0.7532
-
-  # Marginal and capital costs can be overwritten
-  # capital_cost:
-  #   onwind: 500
-  marginal_cost:
-    solar: 0.01
-    onwind: 0.015
-    offwind: 0.015
-    hydro: 0.
-    H2: 0.
-    battery: 0.
-
-  emission_prices: # only used with the option Ep (emission prices)
-    co2: 0.
-
-  lines:
-    length_factor: 1.25 #to estimate offwind connection costs
-solar_thermal:
-  clearsky_model: simple
-  orientation:
-    slope: 45.
-    azimuth: 180.
-    
-
-
-sector:
-  district_heating:
-    potential: 0.3 #maximum fraction of urban demand which can be supplied by district heating
-     #increase of today's district heating demand to potential maximum district heating share
-     #progress = 0 means today's district heating share, progress=-1 means maxumzm fraction of urban demand is supplied by district heating
-    progress: 1
-       #2020: 0.0
-       #2030: 0.3
-       #2040: 0.6
-       #2050: 1.0
-    district_heating_loss: 0.15
-
-  reduce_space_heat_exogenously: true  # reduces space heat demand by a given factor (applied before losses in DH)
-  # this can represent e.g. building renovation, building demolition, or if
-  # the factor is negative: increasing floor area, increased thermal comfort, population growth
-  reduce_space_heat_exogenously_factor: 0.29 # per unit reduction in space heat demand
-  # the default factors are determined by the LTS scenario from http://tool.european-calculator.eu/app/buildings/building-types-area/?levers=1ddd4444421213bdbbbddd44444ffffff11f411111221111211l212221
-    # 2020: 0.10  # this results in a space heat demand reduction of 10%
-    # 2025: 0.09  # first heat demand increases compared to 2020 because of larger floor area per capita
-    # 2030: 0.09
-    # 2035: 0.11
-    # 2040: 0.16
-    # 2045: 0.21
-    # 2050: 0.29
-  retrofitting :  # co-optimises building renovation to reduce space heat demand
-    retro_endogen: false  # co-optimise space heat savings
-    cost_factor: 1.0   # weight costs for building renovation
-    interest_rate: 0.04  # for investment in building components
-    annualise_cost: true  # annualise the investment costs
-    tax_weighting: false   # weight costs depending on taxes in countries
-    construction_index: true   # weight costs depending on labour/material costs per country
-  tes: true
-  tes_tau: # 180 day time constant for centralised, 3 day for decentralised
-    decentral: 3
-    central: 180
-  boilers: true
-  oil_boilers: false
-  chp: true
-  micro_chp: false
-  solar_thermal: true
-  heat_pump_sink_T: 55 #Celsius, based on DTU / large area radiators; used un build_cop_profiles.py
-  time_dep_hp_cop: true #time dependent heat pump coefficient of performance
-
-  solar_cf_correction: 0.788457 # = >>>1/1.2683
-  bev_plug_to_wheel_efficiency: 0.2 #kWh/km from EPA https://www.fueleconomy.gov/feg/ for Tesla Model S
-  bev_charge_efficiency: 0.9 #BEV (dis-)charging efficiency
-  transport_heating_deadband_upper: 20.
-  transport_heating_deadband_lower: 15.
-  ICE_lower_degree_factor: 0.375 #in per cent increase in fuel consumption per degree above deadband
-  ICE_upper_degree_factor: 1.6
-  EV_lower_degree_factor: 0.98
-  EV_upper_degree_factor: 0.63
-  bev_avail_max: 0.95
-  bev_avail_mean: 0.8
-  bev_dsm_restriction_value: 0.75 #Set to 0 for no restriction on BEV DSM
-  bev_dsm_restriction_time: 7 #Time at which SOC of BEV has to be dsm_restriction_value
-  v2g: true #allows feed-in to grid from EV battery
-  bev_dsm: true #turns on EV battery
-  bev_energy: 0.05 #average battery size in MWh
-  bev_availability: 0.5 #How many cars do smart charging
-  transport_fuel_cell_efficiency: 0.5
-  transport_internal_combustion_efficiency: 0.3
-
-  land_transport_fuel_cell_share:
-    0.15 # 1 means all FCEVs
-    # 2020: 0
-    # 2030: 0.05
-    # 2040: 0.1
-    # 2050: 0.15
-  land_transport_electric_share:
-    0.75 # 1 means all EVs
-    # 2020: 0
-    # 2030: 0.25
-    # 2040: 0.6
-    # 2050: 0.85
-  co2_network: true
-  co2_sequestration_potential: 200 #MtCO2/a sequestration potential for Europe
-  co2_sequestration_cost: 10 #EUR/tCO2 for sequestration of CO2
-  hydrogen_underground_storage: true
-  shipping_hydrogen_liquefaction: true
-  shipping_average_efficiency: 0.4 #For conversion of fuel oil to propulsion in 2011
-  shipping_hydrogen_share: 1.0
-<<<<<<< HEAD
-  gadm_level: 1
-=======
-
->>>>>>> 41ef325e
-  h2_cavern: True
-  marginal_cost_storage: 0
-  methanation: true
-  helmeth: true
-  SMR: true
-  cc_fraction: 0.9
-  conventional_generation: # generator : carrier
-    OCGT: gas
-    #Gen_Test: oil # Just for testing purposes
-
-# snapshots are originally set in PyPSA-Africa/config.yaml but used again by PyPSA-Earth-Sec
-snapshots:
-  # arguments to pd.date_range
-  start: "2013-01-01"
-  end: "2014-01-01"
-  closed: left # end is not inclusive
-
-atlite:
-  cutout: cutouts/africa-2013-era5.nc
-
-solving:
-  #tmpdir: "path/to/tmp"
-  options:
-    formulation: kirchhoff
-    clip_p_max_pu: 1.e-2
-    load_shedding: false
-    noisy_costs: true
-    skip_iterations: true
-    track_iterations: false
-    min_iterations: 4
-    max_iterations: 6
-
-  solver:
-    name: gurobi
-    threads: 4
-    method: 2 # barrier
-    crossover: 0
-    BarConvTol: 1.e-6
-    Seed: 123
-    AggFill: 0
-    PreDual: 0
-    GURO_PAR_BARDENSETHRESH: 200
-    #FeasibilityTol: 1.e-6
-
-    #name: cplex
-    #threads: 4
-    #lpmethod: 4 # barrier
-    #solutiontype: 2 # non basic solution, ie no crossover
-    #barrier_convergetol: 1.e-5
-    #feasopt_tolerance: 1.e-6
-  mem: 30000 #memory in MB; 20 GB enough for 50+B+I+H2; 100 GB for 181+B+I+H2
-
-plotting:
-  map:
-    boundaries: [-11, 30, 34, 71]
-    color_geomap:
-      ocean: white
-      land: whitesmoke
-  costs_max: 10
-  costs_threshold: 0.2
-  energy_max: 20000
-  energy_min: -20000
-  energy_threshold: 15
-  vre_techs:
-    - onwind
-    - offwind-ac
-    - offwind-dc
-    - solar
-    - ror
-  renewable_storage_techs:
-    - PHS
-    - hydro
-  conv_techs:
-    - OCGT
-    - CCGT
-    - Nuclear
-    - Coal
-  storage_techs:
-    - hydro+PHS
-    - battery
-    - H2
-  load_carriers:
-    - AC load
-  AC_carriers:
-    - AC line
-    - AC transformer
-  link_carriers:
-    - DC line
-    - Converter AC-DC
-  heat_links:
-    - heat pump
-    - resistive heater
-    - CHP heat
-    - CHP electric
-    - gas boiler
-    - central heat pump
-    - central resistive heater
-    - central CHP heat
-    - central CHP electric
-    - central gas boiler
-  heat_generators:
-    - gas boiler
-    - central gas boiler
-    - solar thermal collector
-    - central solar thermal collector
-  tech_colors:
-    SMR CC: "darkblue"
-    gas for industry CC: "brown"
-    process emissions CC: "gray"
-    CO2 pipeline: "gray"
-    onwind: "dodgerblue"
-    onshore wind: "#235ebc"
-    offwind: "#6895dd"
-    offshore wind: "#6895dd"
-    offwind-ac: "c"
-    offshore wind (AC): "#6895dd"
-    offwind-dc: "#74c6f2"
-    offshore wind (DC): "#74c6f2"
-    wave: '#004444'
-    hydro: '#3B5323'
-    hydro reservoir: '#3B5323'
-    ror: '#78AB46'
-    run of river: '#78AB46'
-    hydroelectricity: 'blue'
-    solar: "orange"
-    solar PV: "#f9d002"
-    solar thermal: coral
-    solar rooftop: '#ffef60'
-    OCGT: wheat
-    OCGT marginal: sandybrown
-    OCGT-heat: '#ee8340'
-    gas boiler: '#ee8340'
-    gas boilers: '#ee8340'
-    gas boiler marginal: '#ee8340'
-    gas-to-power/heat: 'brown'
-    gas: brown
-    natural gas: brown
-    SMR: '#4F4F2F'
-    oil: '#B5A642'
-    oil boiler: '#B5A677'
-    lines: k
-    transmission lines: k
-    H2: m
-    H2 liquefaction: m
-    hydrogen storage: m
-    battery: slategray
-    battery storage: slategray
-    home battery: '#614700'
-    home battery storage: '#614700'
-    Nuclear: r
-    Nuclear marginal: r
-    nuclear: r
-    uranium: r
-    Coal: k
-    coal: k
-    Coal marginal: k
-    Lignite: grey
-    lignite: grey
-    Lignite marginal: grey
-    CCGT: '#ee8340'
-    CCGT marginal: '#ee8340'
-    heat pumps: '#76EE00'
-    heat pump: '#76EE00'
-    air heat pump: '#76EE00'
-    ground heat pump: '#40AA00'
-    power-to-heat: 'red'
-    resistive heater: pink
-    Sabatier: '#FF1493'
-    methanation: '#FF1493'
-    power-to-gas: 'purple'
-    power-to-liquid: 'darkgreen'
-    helmeth: '#7D0552'
-    DAC: 'deeppink'
-    co2 stored: '#123456'
-    CO2 sequestration: '#123456'
-    CC: k
-    co2: '#123456'
-    co2 vent: '#654321'
-    agriculture heat: '#D07A7A'
-    agriculture machinery oil: '#1e1e1e'
-    agriculture machinery oil emissions: '#111111'
-    agriculture electricity: '#222222'
-    solid biomass for industry co2 from atmosphere: '#654321'
-    solid biomass for industry co2 to stored: '#654321'
-    gas for industry co2 to atmosphere: '#654321'
-    gas for industry co2 to stored: '#654321'
-    Fischer-Tropsch: '#44DD33'
-    kerosene for aviation: '#44BB11'
-    naphtha for industry: '#44FF55'
-    land transport oil: '#44DD33'
-    water tanks: '#BBBBBB'
-    hot water storage: '#BBBBBB'
-    hot water charging: '#BBBBBB'
-    hot water discharging: '#999999'
-    CO2 pipeline: '#999999'
-    CHP: r
-    CHP heat: r
-    CHP electric: r
-    PHS: g
-    Ambient: k
-    Electric load: b
-    Heat load: r
-    heat: darkred
-    rural heat: '#880000'
-    central heat: '#b22222'
-    decentral heat: '#800000'
-    low-temperature heat for industry: '#991111'
-    process heat: '#FF3333'
-    heat demand: darkred
-    electric demand: k
-    Li ion: grey
-    district heating: '#CC4E5C'
-    retrofitting: purple
-    building retrofitting: purple
-    BEV charger: grey
-    V2G: grey
-    land transport EV: grey
-    electricity: k
-    gas for industry: '#333333'
-    solid biomass for industry: '#555555'
-    industry electricity: '#222222'
-    industry new electricity: '#222222'
-    process emissions to stored: '#444444'
-    process emissions to atmosphere: '#888888'
-    process emissions: '#222222'
-    oil emissions: '#666666'
-    industry oil emissions: '#666666'
-    land transport oil emissions: '#666666'
-    land transport fuel cell: '#AAAAAA'
-    biogas: '#800000'
-    solid biomass: '#DAA520'
-    today: '#D2691E'
-    shipping: '#6495ED'
-    shipping oil: "#6495ED"
-    shipping oil emissions: "#6495ED"
-    electricity distribution grid: 'y'
-    solid biomass transport: green
-    H2 for industry: "#222222"
-    H2 for shipping: "#6495ED"
+
+logging_level: INFO
+
+results_dir: results/
+summary_dir: results/
+costs_dir: data/ #TODO change to the equivalent of technology data
+
+run: MVP_test15
+
+
+foresight: overnight 
+
+
+scenario:
+  simpl: # only relevant for PyPSA-Eur
+    - ''
+  clusters: # number of nodes in Europe, any integer between 37 (1 node per country-zone) and several hundred
+    - 15
+  planning_horizons: # investment years for myopic and perfect; or costs year for overnight
+    - 2030
+
+
+costs:
+  lifetime: 25 #default lifetime
+  # From a Lion Hirth paper, also reflects average of Noothout et al 2016
+  discountrate: 0.07
+  # [EUR/USD] ECB: https://www.ecb.europa.eu/stats/exchange/eurofxref/html/eurofxref-graph-usd.en.html # noqa: E501
+  USD2013_to_EUR2013: 0.7532
+
+  # Marginal and capital costs can be overwritten
+  # capital_cost:
+  #   onwind: 500
+  marginal_cost:
+    solar: 0.01
+    onwind: 0.015
+    offwind: 0.015
+    hydro: 0.
+    H2: 0.
+    battery: 0.
+
+  emission_prices: # only used with the option Ep (emission prices)
+    co2: 0.
+
+  lines:
+    length_factor: 1.25 #to estimate offwind connection costs
+solar_thermal:
+  clearsky_model: simple
+  orientation:
+    slope: 45.
+    azimuth: 180.
+    
+
+
+sector:
+  district_heating:
+    potential: 0.3 #maximum fraction of urban demand which can be supplied by district heating
+     #increase of today's district heating demand to potential maximum district heating share
+     #progress = 0 means today's district heating share, progress=-1 means maxumzm fraction of urban demand is supplied by district heating
+    progress: 1
+       #2020: 0.0
+       #2030: 0.3
+       #2040: 0.6
+       #2050: 1.0
+    district_heating_loss: 0.15
+
+  reduce_space_heat_exogenously: true  # reduces space heat demand by a given factor (applied before losses in DH)
+  # this can represent e.g. building renovation, building demolition, or if
+  # the factor is negative: increasing floor area, increased thermal comfort, population growth
+  reduce_space_heat_exogenously_factor: 0.29 # per unit reduction in space heat demand
+  # the default factors are determined by the LTS scenario from http://tool.european-calculator.eu/app/buildings/building-types-area/?levers=1ddd4444421213bdbbbddd44444ffffff11f411111221111211l212221
+    # 2020: 0.10  # this results in a space heat demand reduction of 10%
+    # 2025: 0.09  # first heat demand increases compared to 2020 because of larger floor area per capita
+    # 2030: 0.09
+    # 2035: 0.11
+    # 2040: 0.16
+    # 2045: 0.21
+    # 2050: 0.29
+  retrofitting :  # co-optimises building renovation to reduce space heat demand
+    retro_endogen: false  # co-optimise space heat savings
+    cost_factor: 1.0   # weight costs for building renovation
+    interest_rate: 0.04  # for investment in building components
+    annualise_cost: true  # annualise the investment costs
+    tax_weighting: false   # weight costs depending on taxes in countries
+    construction_index: true   # weight costs depending on labour/material costs per country
+  tes: true
+  tes_tau: # 180 day time constant for centralised, 3 day for decentralised
+    decentral: 3
+    central: 180
+  boilers: true
+  oil_boilers: false
+  chp: true
+  micro_chp: false
+  solar_thermal: true
+  heat_pump_sink_T: 55 #Celsius, based on DTU / large area radiators; used un build_cop_profiles.py
+  time_dep_hp_cop: true #time dependent heat pump coefficient of performance
+
+  solar_cf_correction: 0.788457 # = >>>1/1.2683
+  bev_plug_to_wheel_efficiency: 0.2 #kWh/km from EPA https://www.fueleconomy.gov/feg/ for Tesla Model S
+  bev_charge_efficiency: 0.9 #BEV (dis-)charging efficiency
+  transport_heating_deadband_upper: 20.
+  transport_heating_deadband_lower: 15.
+  ICE_lower_degree_factor: 0.375 #in per cent increase in fuel consumption per degree above deadband
+  ICE_upper_degree_factor: 1.6
+  EV_lower_degree_factor: 0.98
+  EV_upper_degree_factor: 0.63
+  bev_avail_max: 0.95
+  bev_avail_mean: 0.8
+  bev_dsm_restriction_value: 0.75 #Set to 0 for no restriction on BEV DSM
+  bev_dsm_restriction_time: 7 #Time at which SOC of BEV has to be dsm_restriction_value
+  v2g: true #allows feed-in to grid from EV battery
+  bev_dsm: true #turns on EV battery
+  bev_energy: 0.05 #average battery size in MWh
+  bev_availability: 0.5 #How many cars do smart charging
+  transport_fuel_cell_efficiency: 0.5
+  transport_internal_combustion_efficiency: 0.3
+
+  land_transport_fuel_cell_share:
+    0.15 # 1 means all FCEVs
+    # 2020: 0
+    # 2030: 0.05
+    # 2040: 0.1
+    # 2050: 0.15
+  land_transport_electric_share:
+    0.75 # 1 means all EVs
+    # 2020: 0
+    # 2030: 0.25
+    # 2040: 0.6
+    # 2050: 0.85
+  co2_network: true
+  co2_sequestration_potential: 200 #MtCO2/a sequestration potential for Europe
+  co2_sequestration_cost: 10 #EUR/tCO2 for sequestration of CO2
+  hydrogen_underground_storage: true
+  shipping_hydrogen_liquefaction: true
+  shipping_average_efficiency: 0.4 #For conversion of fuel oil to propulsion in 2011
+  shipping_hydrogen_share: 1.0
+  gadm_level: 1
+
+
+  h2_cavern: True
+  marginal_cost_storage: 0
+  methanation: true
+  helmeth: true
+  SMR: true
+  cc_fraction: 0.9
+  conventional_generation: # generator : carrier
+    OCGT: gas
+    #Gen_Test: oil # Just for testing purposes
+
+# snapshots are originally set in PyPSA-Africa/config.yaml but used again by PyPSA-Earth-Sec
+snapshots:
+  # arguments to pd.date_range
+  start: "2013-01-01"
+  end: "2014-01-01"
+  closed: left # end is not inclusive
+
+atlite:
+  cutout: cutouts/africa-2013-era5.nc
+
+solving:
+  #tmpdir: "path/to/tmp"
+  options:
+    formulation: kirchhoff
+    clip_p_max_pu: 1.e-2
+    load_shedding: false
+    noisy_costs: true
+    skip_iterations: true
+    track_iterations: false
+    min_iterations: 4
+    max_iterations: 6
+
+  solver:
+    name: gurobi
+    threads: 4
+    method: 2 # barrier
+    crossover: 0
+    BarConvTol: 1.e-6
+    Seed: 123
+    AggFill: 0
+    PreDual: 0
+    GURO_PAR_BARDENSETHRESH: 200
+    #FeasibilityTol: 1.e-6
+
+    #name: cplex
+    #threads: 4
+    #lpmethod: 4 # barrier
+    #solutiontype: 2 # non basic solution, ie no crossover
+    #barrier_convergetol: 1.e-5
+    #feasopt_tolerance: 1.e-6
+  mem: 30000 #memory in MB; 20 GB enough for 50+B+I+H2; 100 GB for 181+B+I+H2
+
+plotting:
+  map:
+    boundaries: [-11, 30, 34, 71]
+    color_geomap:
+      ocean: white
+      land: whitesmoke
+  costs_max: 10
+  costs_threshold: 0.2
+  energy_max: 20000
+  energy_min: -20000
+  energy_threshold: 15
+  vre_techs:
+    - onwind
+    - offwind-ac
+    - offwind-dc
+    - solar
+    - ror
+  renewable_storage_techs:
+    - PHS
+    - hydro
+  conv_techs:
+    - OCGT
+    - CCGT
+    - Nuclear
+    - Coal
+  storage_techs:
+    - hydro+PHS
+    - battery
+    - H2
+  load_carriers:
+    - AC load
+  AC_carriers:
+    - AC line
+    - AC transformer
+  link_carriers:
+    - DC line
+    - Converter AC-DC
+  heat_links:
+    - heat pump
+    - resistive heater
+    - CHP heat
+    - CHP electric
+    - gas boiler
+    - central heat pump
+    - central resistive heater
+    - central CHP heat
+    - central CHP electric
+    - central gas boiler
+  heat_generators:
+    - gas boiler
+    - central gas boiler
+    - solar thermal collector
+    - central solar thermal collector
+  tech_colors:
+    SMR CC: "darkblue"
+    gas for industry CC: "brown"
+    process emissions CC: "gray"
+    CO2 pipeline: "gray"
+    onwind: "dodgerblue"
+    onshore wind: "#235ebc"
+    offwind: "#6895dd"
+    offshore wind: "#6895dd"
+    offwind-ac: "c"
+    offshore wind (AC): "#6895dd"
+    offwind-dc: "#74c6f2"
+    offshore wind (DC): "#74c6f2"
+    wave: '#004444'
+    hydro: '#3B5323'
+    hydro reservoir: '#3B5323'
+    ror: '#78AB46'
+    run of river: '#78AB46'
+    hydroelectricity: 'blue'
+    solar: "orange"
+    solar PV: "#f9d002"
+    solar thermal: coral
+    solar rooftop: '#ffef60'
+    OCGT: wheat
+    OCGT marginal: sandybrown
+    OCGT-heat: '#ee8340'
+    gas boiler: '#ee8340'
+    gas boilers: '#ee8340'
+    gas boiler marginal: '#ee8340'
+    gas-to-power/heat: 'brown'
+    gas: brown
+    natural gas: brown
+    SMR: '#4F4F2F'
+    oil: '#B5A642'
+    oil boiler: '#B5A677'
+    lines: k
+    transmission lines: k
+    H2: m
+    H2 liquefaction: m
+    hydrogen storage: m
+    battery: slategray
+    battery storage: slategray
+    home battery: '#614700'
+    home battery storage: '#614700'
+    Nuclear: r
+    Nuclear marginal: r
+    nuclear: r
+    uranium: r
+    Coal: k
+    coal: k
+    Coal marginal: k
+    Lignite: grey
+    lignite: grey
+    Lignite marginal: grey
+    CCGT: '#ee8340'
+    CCGT marginal: '#ee8340'
+    heat pumps: '#76EE00'
+    heat pump: '#76EE00'
+    air heat pump: '#76EE00'
+    ground heat pump: '#40AA00'
+    power-to-heat: 'red'
+    resistive heater: pink
+    Sabatier: '#FF1493'
+    methanation: '#FF1493'
+    power-to-gas: 'purple'
+    power-to-liquid: 'darkgreen'
+    helmeth: '#7D0552'
+    DAC: 'deeppink'
+    co2 stored: '#123456'
+    CO2 sequestration: '#123456'
+    CC: k
+    co2: '#123456'
+    co2 vent: '#654321'
+    agriculture heat: '#D07A7A'
+    agriculture machinery oil: '#1e1e1e'
+    agriculture machinery oil emissions: '#111111'
+    agriculture electricity: '#222222'
+    solid biomass for industry co2 from atmosphere: '#654321'
+    solid biomass for industry co2 to stored: '#654321'
+    gas for industry co2 to atmosphere: '#654321'
+    gas for industry co2 to stored: '#654321'
+    Fischer-Tropsch: '#44DD33'
+    kerosene for aviation: '#44BB11'
+    naphtha for industry: '#44FF55'
+    land transport oil: '#44DD33'
+    water tanks: '#BBBBBB'
+    hot water storage: '#BBBBBB'
+    hot water charging: '#BBBBBB'
+    hot water discharging: '#999999'
+    CO2 pipeline: '#999999'
+    CHP: r
+    CHP heat: r
+    CHP electric: r
+    PHS: g
+    Ambient: k
+    Electric load: b
+    Heat load: r
+    heat: darkred
+    rural heat: '#880000'
+    central heat: '#b22222'
+    decentral heat: '#800000'
+    low-temperature heat for industry: '#991111'
+    process heat: '#FF3333'
+    heat demand: darkred
+    electric demand: k
+    Li ion: grey
+    district heating: '#CC4E5C'
+    retrofitting: purple
+    building retrofitting: purple
+    BEV charger: grey
+    V2G: grey
+    land transport EV: grey
+    electricity: k
+    gas for industry: '#333333'
+    solid biomass for industry: '#555555'
+    industry electricity: '#222222'
+    industry new electricity: '#222222'
+    process emissions to stored: '#444444'
+    process emissions to atmosphere: '#888888'
+    process emissions: '#222222'
+    oil emissions: '#666666'
+    industry oil emissions: '#666666'
+    land transport oil emissions: '#666666'
+    land transport fuel cell: '#AAAAAA'
+    biogas: '#800000'
+    solid biomass: '#DAA520'
+    today: '#D2691E'
+    shipping: '#6495ED'
+    shipping oil: "#6495ED"
+    shipping oil emissions: "#6495ED"
+    electricity distribution grid: 'y'
+    solid biomass transport: green
+    H2 for industry: "#222222"
+    H2 for shipping: "#6495ED"