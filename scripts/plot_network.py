--- conflicted
+++ resolved
@@ -72,11 +72,8 @@
 #############################################
 # plot Hydrogen infrastructure map
 #############################################
-<<<<<<< HEAD
+
 # TODO function redundant with plot_h2_infra
-=======
-# TODO function redefined
->>>>>>> dab0c524
 # def plot_h2_infra(network):
 #     n = network.copy()
 
